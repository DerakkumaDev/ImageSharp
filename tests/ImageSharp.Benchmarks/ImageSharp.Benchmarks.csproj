--- conflicted
+++ resolved
@@ -15,14 +15,11 @@
     <Compile Include="..\ImageSharp.Tests\TestUtilities\TestEnvironment.cs" Link="Tests\TestEnvironment.cs" />
   </ItemGroup>
   <ItemGroup>
-<<<<<<< HEAD
     <PackageReference Include="Colourful" Version="1.2.1" />
     <PackageReference Include="System.Numerics.Vectors" Version="4.4.0" />
-=======
     <PackageReference Include="BenchmarkDotNet" Version="0.10.12" />
     <PackageReference Include="Colourful" Version="1.1.2" />
     <PackageReference Include="System.Drawing.Common" Version="4.5.0-preview2-26202-05" />
->>>>>>> af9aeb46
   </ItemGroup>
   <ItemGroup Condition="'$(TargetFramework)'=='net461'">
     <PackageReference Include="System.Numerics.Vectors" Version="4.4.0" />
