--- conflicted
+++ resolved
@@ -671,11 +671,6 @@
             public static readonly string[] Multiframes = { MultiframeDeflateWithPreview, MultiframeLzwPredictor /*, MultiFrameDifferentSize, MultiframeDifferentSizeTiled, MultiFrameDifferentVariants,*/ };
 
             public static readonly string[] Metadata = { SampleMetadata };
-<<<<<<< HEAD
-
-            public static readonly string[] NotSupported = { RgbUncompressedTiled, MultiframeDifferentSize, MultiframeDifferentVariants, Calliphora_Fax4Compressed, Fax4_Motorola };
-=======
->>>>>>> ce97da58
         }
     }
 }