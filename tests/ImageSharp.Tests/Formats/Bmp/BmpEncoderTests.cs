--- conflicted
+++ resolved
@@ -21,11 +21,8 @@
     [Trait("Format", "Bmp")]
     public class BmpEncoderTests
     {
-<<<<<<< HEAD
-=======
         private static BmpDecoder BmpDecoder => new();
 
->>>>>>> 6e065fad
         private static BmpEncoder BmpEncoder => new();
 
         public static readonly TheoryData<BmpBitsPerPixel> BitsPerPixel =
@@ -60,24 +57,6 @@
         public void Encode_PreserveRatio(string imagePath, int xResolution, int yResolution, PixelResolutionUnit resolutionUnit)
         {
             var testFile = TestFile.Create(imagePath);
-<<<<<<< HEAD
-            using (Image<Rgba32> input = testFile.CreateRgba32Image())
-            {
-                using (var memStream = new MemoryStream())
-                {
-                    input.Save(memStream, BmpEncoder);
-
-                    memStream.Position = 0;
-                    using (var output = Image.Load<Rgba32>(memStream))
-                    {
-                        ImageMetadata meta = output.Metadata;
-                        Assert.Equal(xResolution, meta.HorizontalResolution);
-                        Assert.Equal(yResolution, meta.VerticalResolution);
-                        Assert.Equal(resolutionUnit, meta.ResolutionUnits);
-                    }
-                }
-            }
-=======
             using Image<Rgba32> input = testFile.CreateRgba32Image();
             using var memStream = new MemoryStream();
             input.Save(memStream, BmpEncoder);
@@ -88,7 +67,6 @@
             Assert.Equal(xResolution, meta.HorizontalResolution);
             Assert.Equal(yResolution, meta.VerticalResolution);
             Assert.Equal(resolutionUnit, meta.ResolutionUnits);
->>>>>>> 6e065fad
         }
 
         [Theory]
@@ -96,23 +74,6 @@
         public void Encode_PreserveBitsPerPixel(string imagePath, BmpBitsPerPixel bmpBitsPerPixel)
         {
             var testFile = TestFile.Create(imagePath);
-<<<<<<< HEAD
-            using (Image<Rgba32> input = testFile.CreateRgba32Image())
-            {
-                using (var memStream = new MemoryStream())
-                {
-                    input.Save(memStream, BmpEncoder);
-
-                    memStream.Position = 0;
-                    using (var output = Image.Load<Rgba32>(memStream))
-                    {
-                        BmpMetadata meta = output.Metadata.GetBmpMetadata();
-
-                        Assert.Equal(bmpBitsPerPixel, meta.BitsPerPixel);
-                    }
-                }
-            }
-=======
             using Image<Rgba32> input = testFile.CreateRgba32Image();
             using var memStream = new MemoryStream();
             input.Save(memStream, BmpEncoder);
@@ -122,7 +83,6 @@
             BmpMetadata meta = output.Metadata.GetBmpMetadata();
 
             Assert.Equal(bmpBitsPerPixel, meta.BitsPerPixel);
->>>>>>> 6e065fad
         }
 
         [Theory]
