--- conflicted
+++ resolved
@@ -225,8 +225,6 @@
 
         for (int i = 0; i < image.Frames.Count; i++)
         {
-<<<<<<< HEAD
-=======
             if (predicate != null && !predicate(i, image.Frames.Count))
             {
                 continue;
@@ -237,7 +235,6 @@
                 break;
             }
 
->>>>>>> d93bc6cc
             using Image<TPixel> frameImage = image.Frames.CloneFrame(i);
             string filePath = files[i];
             using FileStream stream = File.OpenWrite(filePath);
