--- conflicted
+++ resolved
@@ -1,10 +1,5 @@
-<<<<<<< HEAD
 // Copyright (c) Six Labors.
 // Licensed under the Apache License, Version 2.0.
-=======
-﻿// Copyright (c) Six Labors.
-// Licensed under the Six Labors Split License.
->>>>>>> 5834c39c
 
 using System.Numerics;
 using SixLabors.ImageSharp.ColorSpaces;
@@ -14,18 +9,11 @@
 /// <summary>
 /// Tests the <see cref="Cmyk"/> struct.
 /// </summary>
+[Trait("Color", "Conversion")]
 public class CmykTests
 {
-<<<<<<< HEAD
-    /// <summary>
-    /// Tests the <see cref="Cmyk"/> struct.
-    /// </summary>
-    [Trait("Color", "Conversion")]
-    public class CmykTests
-=======
     [Fact]
     public void CmykConstructorAssignsFields()
->>>>>>> 5834c39c
     {
         const float c = .75F;
         const float m = .64F;
@@ -45,17 +33,6 @@
         var x = default(Cmyk);
         var y = new Cmyk(Vector4.One);
 
-<<<<<<< HEAD
-            Assert.True(default(Cmyk) == default);
-            Assert.False(default(Cmyk) != default);
-            Assert.Equal(default(Cmyk), default);
-            Assert.Equal(new Cmyk(1, 0, 1, 0), new Cmyk(1, 0, 1, 0));
-            Assert.Equal(new Cmyk(Vector4.One), new Cmyk(Vector4.One));
-            Assert.False(x.Equals(y));
-            Assert.False(x.Equals((object)y));
-            Assert.False(x.GetHashCode().Equals(y.GetHashCode()));
-        }
-=======
         Assert.True(default(Cmyk) == default(Cmyk));
         Assert.False(default(Cmyk) != default(Cmyk));
         Assert.Equal(default(Cmyk), default(Cmyk));
@@ -64,6 +41,5 @@
         Assert.False(x.Equals(y));
         Assert.False(x.Equals((object)y));
         Assert.False(x.GetHashCode().Equals(y.GetHashCode()));
->>>>>>> 5834c39c
     }
 }