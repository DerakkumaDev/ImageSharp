--- conflicted
+++ resolved
@@ -9,6 +9,7 @@
 /// <summary>
 /// Tests <see cref="CieLch"/>-<see cref="CieXyy"/> conversions.
 /// </summary>
+[Trait("Color", "Conversion")]
 public class CieLchAndCieXyyConversionTests
 {
     private static readonly ApproximateColorSpaceComparer ColorSpaceComparer = new ApproximateColorSpaceComparer(.0002F);
@@ -17,15 +18,10 @@
     /// <summary>
     /// Tests conversion from <see cref="CieLch"/> to <see cref="CieXyy"/>.
     /// </summary>
-<<<<<<< HEAD
-    [Trait("Color", "Conversion")]
-    public class CieLchAndCieXyyConversionTests
-=======
     [Theory]
     [InlineData(0, 0, 0, 0, 0, 0)]
     [InlineData(36.0555, 103.6901, 10.01514, 0.6529307, 0.2147411, 0.08447381)]
     public void Convert_CieLch_to_CieXyy(float l, float c, float h, float x, float y, float yl)
->>>>>>> 5834c39c
     {
         // Arrange
         var input = new CieLch(l, c, h);
