// Copyright (c) Six Labors.
// Licensed under the Six Labors Split License.

using SixLabors.ImageSharp.ColorSpaces;
using SixLabors.ImageSharp.ColorSpaces.Conversion;

namespace SixLabors.ImageSharp.Tests.Colorspaces.Conversion;

/// <summary>
/// Tests <see cref="CieXyy"/>-<see cref="Hsv"/> conversions.
/// </summary>
public class CieXyyAndHsvConversionTests
{
    private static readonly ApproximateColorSpaceComparer ColorSpaceComparer = new ApproximateColorSpaceComparer(.0002F);
    private static readonly ColorSpaceConverter Converter = new ColorSpaceConverter();

    /// <summary>
    /// Tests conversion from <see cref="CieXyy"/> to <see cref="Hsv"/>.
    /// </summary>
<<<<<<< HEAD
    [Trait("Color", "Conversion")]
    public class CieXyyAndHsvConversionTests
=======
    [Theory]
    [InlineData(0, 0, 0, 0, 0, 0)]
    [InlineData(0.360555, 0.936901, 0.1001514, 120, 1, 0.4225259)]
    public void Convert_CieXyy_to_Hsv(float x, float y, float yl, float h, float s, float v)
>>>>>>> 5834c39c
    {
        // Arrange
        var input = new CieXyy(x, y, yl);
        var expected = new Hsv(h, s, v);

        Span<CieXyy> inputSpan = new CieXyy[5];
        inputSpan.Fill(input);

        Span<Hsv> actualSpan = new Hsv[5];

        // Act
        var actual = Converter.ToHsv(input);
        Converter.Convert(inputSpan, actualSpan);

        // Assert
        Assert.Equal(expected, actual, ColorSpaceComparer);

        for (int i = 0; i < actualSpan.Length; i++)
        {
            Assert.Equal(expected, actualSpan[i], ColorSpaceComparer);
        }
    }

    /// <summary>
    /// Tests conversion from <see cref="Hsv"/> to <see cref="CieXyy"/>.
    /// </summary>
    [Theory]
    [InlineData(0, 0, 0, 0, 0, 0)]
    [InlineData(120, 1, 0.4225259, 0.3, 0.6, 0.1067051)]
    public void Convert_Hsv_to_CieXyy(float h, float s, float v, float x, float y, float yl)
    {
        // Arrange
        var input = new Hsv(h, s, v);
        var expected = new CieXyy(x, y, yl);

        Span<Hsv> inputSpan = new Hsv[5];
        inputSpan.Fill(input);

        Span<CieXyy> actualSpan = new CieXyy[5];

        // Act
        var actual = Converter.ToCieXyy(input);
        Converter.Convert(inputSpan, actualSpan);

        // Assert
        Assert.Equal(expected, actual, ColorSpaceComparer);

        for (int i = 0; i < actualSpan.Length; i++)
        {
            Assert.Equal(expected, actualSpan[i], ColorSpaceComparer);
        }
    }
}<|MERGE_RESOLUTION|>--- conflicted
+++ resolved
@@ -9,6 +9,7 @@
 /// <summary>
 /// Tests <see cref="CieXyy"/>-<see cref="Hsv"/> conversions.
 /// </summary>
+[Trait("Color", "Conversion")]
 public class CieXyyAndHsvConversionTests
 {
     private static readonly ApproximateColorSpaceComparer ColorSpaceComparer = new ApproximateColorSpaceComparer(.0002F);
@@ -17,15 +18,10 @@
     /// <summary>
     /// Tests conversion from <see cref="CieXyy"/> to <see cref="Hsv"/>.
     /// </summary>
-<<<<<<< HEAD
-    [Trait("Color", "Conversion")]
-    public class CieXyyAndHsvConversionTests
-=======
     [Theory]
     [InlineData(0, 0, 0, 0, 0, 0)]
     [InlineData(0.360555, 0.936901, 0.1001514, 120, 1, 0.4225259)]
     public void Convert_CieXyy_to_Hsv(float x, float y, float yl, float h, float s, float v)
->>>>>>> 5834c39c
     {
         // Arrange
         var input = new CieXyy(x, y, yl);
