// Copyright (c) Six Labors.
// Licensed under the Six Labors Split License.

using SixLabors.ImageSharp.ColorSpaces;
using SixLabors.ImageSharp.ColorSpaces.Conversion;

namespace SixLabors.ImageSharp.Tests.Colorspaces.Conversion;

/// <summary>
/// Tests <see cref="CieXyz"/>-<see cref="YCbCr"/> conversions.
/// </summary>
public class CieXyzAndYCbCrConversionTests
{
    private static readonly ApproximateColorSpaceComparer ColorSpaceComparer = new ApproximateColorSpaceComparer(.0002F);
    private static readonly ColorSpaceConverter Converter = new ColorSpaceConverter();

    /// <summary>
    /// Tests conversion from <see cref="CieXyz"/> to <see cref="YCbCr"/>.
    /// </summary>
<<<<<<< HEAD
    [Trait("Color", "Conversion")]
    public class CieXyzAndYCbCrConversionTests
=======
    [Theory]
    [InlineData(0, 0, 0, 0, 128, 128)]
    [InlineData(0.360555, 0.936901, 0.1001514, 149.685, 43.52769, 21.23457)]
    public void Convert_CieXyz_to_YCbCr(float x, float y, float z, float y2, float cb, float cr)
>>>>>>> 5834c39c
    {
        // Arrange
        var input = new CieXyz(x, y, z);
        var expected = new YCbCr(y2, cb, cr);

        Span<CieXyz> inputSpan = new CieXyz[5];
        inputSpan.Fill(input);

        Span<YCbCr> actualSpan = new YCbCr[5];

        // Act
        var actual = Converter.ToYCbCr(input);
        Converter.Convert(inputSpan, actualSpan);

        // Assert
        Assert.Equal(expected, actual, ColorSpaceComparer);

        for (int i = 0; i < actualSpan.Length; i++)
        {
            Assert.Equal(expected, actualSpan[i], ColorSpaceComparer);
        }
    }

    /// <summary>
    /// Tests conversion from <see cref="YCbCr"/> to <see cref="CieXyz"/>.
    /// </summary>
    [Theory]
    [InlineData(0, 128, 128, 0, 0, 0)]
    [InlineData(149.685, 43.52769, 21.23457, 0.3575761, 0.7151522, 0.119192)]
    public void Convert_YCbCr_to_CieXyz(float y2, float cb, float cr, float x, float y, float z)
    {
        // Arrange
        var input = new YCbCr(y2, cb, cr);
        var expected = new CieXyz(x, y, z);

        Span<YCbCr> inputSpan = new YCbCr[5];
        inputSpan.Fill(input);

        Span<CieXyz> actualSpan = new CieXyz[5];

        // Act
        CieXyz actual = Converter.ToCieXyz(input);
        Converter.Convert(inputSpan, actualSpan);

        // Assert
        Assert.Equal(expected, actual, ColorSpaceComparer);

        for (int i = 0; i < actualSpan.Length; i++)
        {
            Assert.Equal(expected, actualSpan[i], ColorSpaceComparer);
        }
    }
}<|MERGE_RESOLUTION|>--- conflicted
+++ resolved
@@ -9,6 +9,7 @@
 /// <summary>
 /// Tests <see cref="CieXyz"/>-<see cref="YCbCr"/> conversions.
 /// </summary>
+[Trait("Color", "Conversion")]
 public class CieXyzAndYCbCrConversionTests
 {
     private static readonly ApproximateColorSpaceComparer ColorSpaceComparer = new ApproximateColorSpaceComparer(.0002F);
@@ -17,15 +18,10 @@
     /// <summary>
     /// Tests conversion from <see cref="CieXyz"/> to <see cref="YCbCr"/>.
     /// </summary>
-<<<<<<< HEAD
-    [Trait("Color", "Conversion")]
-    public class CieXyzAndYCbCrConversionTests
-=======
     [Theory]
     [InlineData(0, 0, 0, 0, 128, 128)]
     [InlineData(0.360555, 0.936901, 0.1001514, 149.685, 43.52769, 21.23457)]
     public void Convert_CieXyz_to_YCbCr(float x, float y, float z, float y2, float cb, float cr)
->>>>>>> 5834c39c
     {
         // Arrange
         var input = new CieXyz(x, y, z);
