// Copyright (c) Six Labors.
// Licensed under the Six Labors Split License.

using SixLabors.ImageSharp.ColorSpaces;
using SixLabors.ImageSharp.ColorSpaces.Conversion;

namespace SixLabors.ImageSharp.Tests.Colorspaces.Conversion;

/// <summary>
/// Tests <see cref="CieXyy"/>-<see cref="LinearRgb"/> conversions.
/// </summary>
public class CieXyyAndLinearRgbConversionTests
{
    private static readonly ApproximateColorSpaceComparer ColorSpaceComparer = new ApproximateColorSpaceComparer(.0002F);
    private static readonly ColorSpaceConverter Converter = new ColorSpaceConverter();

    /// <summary>
    /// Tests conversion from <see cref="CieXyy"/> to <see cref="LinearRgb"/>.
    /// </summary>
<<<<<<< HEAD
    [Trait("Color", "Conversion")]
    public class CieXyyAndLinearRgbConversionTests
=======
    [Theory]
    [InlineData(0, 0, 0, 0, 0, 0)]
    [InlineData(0.360555, 0.936901, 0.1001514, 0, 0.1492062, 0)]
    public void Convert_CieXyy_to_LinearRgb(float x, float y, float yl, float r, float g, float b)
>>>>>>> 5834c39c
    {
        // Arrange
        var input = new CieXyy(x, y, yl);
        var expected = new LinearRgb(r, g, b);

        Span<CieXyy> inputSpan = new CieXyy[5];
        inputSpan.Fill(input);

        Span<LinearRgb> actualSpan = new LinearRgb[5];

        // Act
        var actual = Converter.ToLinearRgb(input);
        Converter.Convert(inputSpan, actualSpan);

        // Assert
        Assert.Equal(expected, actual, ColorSpaceComparer);

        for (int i = 0; i < actualSpan.Length; i++)
        {
            Assert.Equal(expected, actualSpan[i], ColorSpaceComparer);
        }
    }

    /// <summary>
    /// Tests conversion from <see cref="LinearRgb"/> to <see cref="CieXyy"/>.
    /// </summary>
    [Theory]
    [InlineData(0, 0, 0, 0, 0, 0)]
    [InlineData(0, 0.1492062, 0, 0.3, 0.6, 0.1067051)]
    public void Convert_LinearRgb_to_CieXyy(float r, float g, float b, float x, float y, float yl)
    {
        // Arrange
        var input = new LinearRgb(r, g, b);
        var expected = new CieXyy(x, y, yl);

        Span<LinearRgb> inputSpan = new LinearRgb[5];
        inputSpan.Fill(input);

        Span<CieXyy> actualSpan = new CieXyy[5];

        // Act
        var actual = Converter.ToCieXyy(input);
        Converter.Convert(inputSpan, actualSpan);

        // Assert
        Assert.Equal(expected, actual, ColorSpaceComparer);

        for (int i = 0; i < actualSpan.Length; i++)
        {
            Assert.Equal(expected, actualSpan[i], ColorSpaceComparer);
        }
    }
}<|MERGE_RESOLUTION|>--- conflicted
+++ resolved
@@ -9,6 +9,7 @@
 /// <summary>
 /// Tests <see cref="CieXyy"/>-<see cref="LinearRgb"/> conversions.
 /// </summary>
+[Trait("Color", "Conversion")]
 public class CieXyyAndLinearRgbConversionTests
 {
     private static readonly ApproximateColorSpaceComparer ColorSpaceComparer = new ApproximateColorSpaceComparer(.0002F);
@@ -17,15 +18,10 @@
     /// <summary>
     /// Tests conversion from <see cref="CieXyy"/> to <see cref="LinearRgb"/>.
     /// </summary>
-<<<<<<< HEAD
-    [Trait("Color", "Conversion")]
-    public class CieXyyAndLinearRgbConversionTests
-=======
     [Theory]
     [InlineData(0, 0, 0, 0, 0, 0)]
     [InlineData(0.360555, 0.936901, 0.1001514, 0, 0.1492062, 0)]
     public void Convert_CieXyy_to_LinearRgb(float x, float y, float yl, float r, float g, float b)
->>>>>>> 5834c39c
     {
         // Arrange
         var input = new CieXyy(x, y, yl);
