--- conflicted
+++ resolved
@@ -1,10 +1,5 @@
-<<<<<<< HEAD
 // Copyright (c) Six Labors.
 // Licensed under the Apache License, Version 2.0.
-=======
-﻿// Copyright (c) Six Labors.
-// Licensed under the Six Labors Split License.
->>>>>>> 5834c39c
 
 using System.Numerics;
 using SixLabors.ImageSharp.ColorSpaces;
@@ -14,18 +9,11 @@
 /// <summary>
 /// Tests the <see cref="LinearRgb"/> struct.
 /// </summary>
+[Trait("Color", "Conversion")]
 public class LinearRgbTests
 {
-<<<<<<< HEAD
-    /// <summary>
-    /// Tests the <see cref="LinearRgb"/> struct.
-    /// </summary>
-    [Trait("Color", "Conversion")]
-    public class LinearRgbTests
-=======
     [Fact]
     public void LinearRgbConstructorAssignsFields()
->>>>>>> 5834c39c
     {
         const float r = .75F;
         const float g = .64F;
@@ -43,17 +31,6 @@
         var x = default(LinearRgb);
         var y = new LinearRgb(Vector3.One);
 
-<<<<<<< HEAD
-            Assert.True(default(LinearRgb) == default);
-            Assert.False(default(LinearRgb) != default);
-            Assert.Equal(default(LinearRgb), default);
-            Assert.Equal(new LinearRgb(1, 0, 1), new LinearRgb(1, 0, 1));
-            Assert.Equal(new LinearRgb(Vector3.One), new LinearRgb(Vector3.One));
-            Assert.False(x.Equals(y));
-            Assert.False(x.Equals((object)y));
-            Assert.False(x.GetHashCode().Equals(y.GetHashCode()));
-        }
-=======
         Assert.True(default(LinearRgb) == default(LinearRgb));
         Assert.False(default(LinearRgb) != default(LinearRgb));
         Assert.Equal(default(LinearRgb), default(LinearRgb));
@@ -62,6 +39,5 @@
         Assert.False(x.Equals(y));
         Assert.False(x.Equals((object)y));
         Assert.False(x.GetHashCode().Equals(y.GetHashCode()));
->>>>>>> 5834c39c
     }
 }