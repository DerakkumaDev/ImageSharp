// Copyright (c) Six Labors.
// Licensed under the Six Labors Split License.

using System.Runtime.CompilerServices;
using SixLabors.ImageSharp.Memory;
using SixLabors.ImageSharp.PixelFormats;
using SixLabors.ImageSharp.Processing.Processors.Dithering;

namespace SixLabors.ImageSharp.Processing.Processors.Quantization;

/// <summary>
/// Contains utility methods for <see cref="IQuantizer{TPixel}"/> instances.
/// </summary>
public static class QuantizerUtilities
{
    /// <summary>
    /// Helper method for throwing an exception when a frame quantizer palette has
    /// been requested but not built yet.
    /// </summary>
    /// <typeparam name="TPixel">The pixel format.</typeparam>
    /// <param name="palette">The frame quantizer palette.</param>
    /// <exception cref="InvalidOperationException">
    /// The palette has not been built via <see cref="IQuantizer{TPixel}.AddPaletteColors"/>
    /// </exception>
    public static void CheckPaletteState<TPixel>(in ReadOnlyMemory<TPixel> palette)
        where TPixel : unmanaged, IPixel<TPixel>
    {
        if (palette.Equals(default))
        {
            throw new InvalidOperationException("Frame Quantizer palette has not been built.");
        }
    }

    /// <summary>
    /// Execute both steps of the quantization.
    /// </summary>
    /// <param name="quantizer">The pixel specific quantizer.</param>
    /// <param name="source">The source image frame to quantize.</param>
    /// <param name="bounds">The bounds within the frame to quantize.</param>
    /// <typeparam name="TPixel">The pixel type.</typeparam>
    /// <returns>
    /// A <see cref="IndexedImageFrame{TPixel}"/> representing a quantized version of the source frame pixels.
    /// </returns>
    public static IndexedImageFrame<TPixel> BuildPaletteAndQuantizeFrame<TPixel>(
        this IQuantizer<TPixel> quantizer,
        ImageFrame<TPixel> source,
        Rectangle bounds)
        where TPixel : unmanaged, IPixel<TPixel>
    {
        Guard.NotNull(quantizer, nameof(quantizer));
        Guard.NotNull(source, nameof(source));

        Rectangle interest = Rectangle.Intersect(source.Bounds(), bounds);
        Buffer2DRegion<TPixel> region = source.PixelBuffer.GetRegion(interest);

        // Collect the palette. Required before the second pass runs.
        quantizer.AddPaletteColors(region);
        return quantizer.QuantizeFrame(source, bounds);
    }

    /// <summary>
    /// Quantizes an image frame and return the resulting output pixels.
    /// </summary>
    /// <typeparam name="TFrameQuantizer">The type of frame quantizer.</typeparam>
    /// <typeparam name="TPixel">The pixel format.</typeparam>
    /// <param name="quantizer">The pixel specific quantizer.</param>
    /// <param name="source">The source image frame to quantize.</param>
    /// <param name="bounds">The bounds within the frame to quantize.</param>
    /// <returns>
    /// A <see cref="IndexedImageFrame{TPixel}"/> representing a quantized version of the source frame pixels.
    /// </returns>
    public static IndexedImageFrame<TPixel> QuantizeFrame<TFrameQuantizer, TPixel>(
        ref TFrameQuantizer quantizer,
        ImageFrame<TPixel> source,
        Rectangle bounds)
        where TFrameQuantizer : struct, IQuantizer<TPixel>
        where TPixel : unmanaged, IPixel<TPixel>
    {
        Guard.NotNull(source, nameof(source));
        Rectangle interest = Rectangle.Intersect(source.Bounds(), bounds);

        IndexedImageFrame<TPixel> destination = new(
            quantizer.Configuration,
            interest.Width,
            interest.Height,
            quantizer.Palette);

        if (quantizer.Options.Dither is null)
        {
            SecondPass(ref quantizer, source, destination, interest);
        }
        else
        {
            // We clone the image as we don't want to alter the original via error diffusion based dithering.
            using ImageFrame<TPixel> clone = source.Clone();
            SecondPass(ref quantizer, clone, destination, interest);
        }

        return destination;
    }

    /// <summary>
    /// Adds colors to the quantized palette from the given pixel regions.
    /// </summary>
    /// <typeparam name="TPixel">The pixel format.</typeparam>
    /// <param name="quantizer">The pixel specific quantizer.</param>
    /// <param name="pixelSamplingStrategy">The pixel sampling strategy.</param>
    /// <param name="source">The source image to sample from.</param>
    public static void BuildPalette<TPixel>(
        this IQuantizer<TPixel> quantizer,
        IPixelSamplingStrategy pixelSamplingStrategy,
        Image<TPixel> source)
        where TPixel : unmanaged, IPixel<TPixel>
    {
        foreach (Buffer2DRegion<TPixel> region in pixelSamplingStrategy.EnumeratePixelRegions(source))
        {
            quantizer.AddPaletteColors(region);
        }
    }

    /// <summary>
    /// Adds colors to the quantized palette from the given pixel regions.
    /// </summary>
    /// <typeparam name="TPixel">The pixel format.</typeparam>
    /// <param name="quantizer">The pixel specific quantizer.</param>
    /// <param name="pixelSamplingStrategy">The pixel sampling strategy.</param>
    /// <param name="source">The source image frame to sample from.</param>
    public static void BuildPalette<TPixel>(
        this IQuantizer<TPixel> quantizer,
        IPixelSamplingStrategy pixelSamplingStrategy,
        ImageFrame<TPixel> source)
        where TPixel : unmanaged, IPixel<TPixel>
    {
        foreach (Buffer2DRegion<TPixel> region in pixelSamplingStrategy.EnumeratePixelRegions(source))
        {
            quantizer.AddPaletteColors(region);
        }
    }

    [MethodImpl(InliningOptions.ShortMethod)]
    private static void SecondPass<TFrameQuantizer, TPixel>(
        ref TFrameQuantizer quantizer,
        ImageFrame<TPixel> source,
        IndexedImageFrame<TPixel> destination,
        Rectangle bounds)
        where TFrameQuantizer : struct, IQuantizer<TPixel>
        where TPixel : unmanaged, IPixel<TPixel>
    {
        IDither? dither = quantizer.Options.Dither;
        Buffer2D<TPixel> sourceBuffer = source.PixelBuffer;

        if (dither is null)
        {
            int offsetY = bounds.Top;
            int offsetX = bounds.Left;

            for (int y = 0; y < destination.Height; y++)
            {
                Span<TPixel> sourceRow = sourceBuffer.DangerousGetRowSpan(y + offsetY);
                Span<byte> destinationRow = destination.GetWritablePixelRowSpanUnsafe(y);

                for (int x = 0; x < destination.Width; x++)
                {
<<<<<<< HEAD
                    destinationRow[x - offsetX] = Unsafe.AsRef(in quantizer).GetQuantizedColor(sourceRow[x], out TPixel _);
=======
                    destinationRow[x] = Unsafe.AsRef(quantizer).GetQuantizedColor(sourceRow[x + offsetX], out TPixel _);
>>>>>>> c5cc7a70
                }
            }

            return;
        }

        dither.ApplyQuantizationDither(ref quantizer, source, destination, bounds);
    }
}<|MERGE_RESOLUTION|>--- conflicted
+++ resolved
@@ -161,11 +161,7 @@
 
                 for (int x = 0; x < destination.Width; x++)
                 {
-<<<<<<< HEAD
-                    destinationRow[x - offsetX] = Unsafe.AsRef(in quantizer).GetQuantizedColor(sourceRow[x], out TPixel _);
-=======
-                    destinationRow[x] = Unsafe.AsRef(quantizer).GetQuantizedColor(sourceRow[x + offsetX], out TPixel _);
->>>>>>> c5cc7a70
+                    destinationRow[x] = Unsafe.AsRef(in quantizer).GetQuantizedColor(sourceRow[x + offsetX], out TPixel _);
                 }
             }
 
