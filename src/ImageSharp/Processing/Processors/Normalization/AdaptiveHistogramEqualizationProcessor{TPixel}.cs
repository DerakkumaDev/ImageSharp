// Copyright (c) Six Labors and contributors.
// Licensed under the Apache License, Version 2.0.

using System;
using System.Buffers;
using System.Collections.Generic;
using System.Numerics;
using System.Runtime.CompilerServices;
using System.Runtime.InteropServices;
using SixLabors.ImageSharp.Advanced;
using SixLabors.ImageSharp.Memory;
using SixLabors.ImageSharp.PixelFormats;

namespace SixLabors.ImageSharp.Processing.Processors.Normalization
{
    /// <summary>
    /// Applies an adaptive histogram equalization to the image. The image is split up in tiles. For each tile a cumulative distribution function (cdf) is calculated.
    /// To calculate the final equalized pixel value, the cdf value of four adjacent tiles will be interpolated.
    /// </summary>
    /// <typeparam name="TPixel">The pixel format.</typeparam>
    internal class AdaptiveHistogramEqualizationProcessor<TPixel> : HistogramEqualizationProcessor<TPixel>
        where TPixel : struct, IPixel<TPixel>
    {
        /// <summary>
        /// Initializes a new instance of the <see cref="AdaptiveHistogramEqualizationProcessor{TPixel}"/> class.
        /// </summary>
        /// <param name="configuration">The configuration which allows altering default behaviour or extending the library.</param>
        /// <param name="luminanceLevels">The number of different luminance levels. Typical values are 256 for 8-bit grayscale images
        /// or 65536 for 16-bit grayscale images.</param>
        /// <param name="clipHistogram">Indicating whether to clip the histogram bins at a specific value.</param>
        /// <param name="clipLimit">The histogram clip limit. Histogram bins which exceed this limit, will be capped at this value.</param>
        /// <param name="tiles">The number of tiles the image is split into (horizontal and vertically). Minimum value is 2. Maximum value is 100.</param>
        /// <param name="source">The source <see cref="Image{TPixel}"/> for the current processor instance.</param>
        /// <param name="sourceRectangle">The source area to process for the current processor instance.</param>
        public AdaptiveHistogramEqualizationProcessor(
            Configuration configuration,
            int luminanceLevels,
            bool clipHistogram,
            int clipLimit,
            int tiles,
            Image<TPixel> source,
            Rectangle sourceRectangle)
            : base(configuration, luminanceLevels, clipHistogram, clipLimit, source, sourceRectangle)
        {
            Guard.MustBeGreaterThanOrEqualTo(tiles, 2, nameof(tiles));
            Guard.MustBeLessThanOrEqualTo(tiles, 100, nameof(tiles));

            this.Tiles = tiles;
        }

        /// <summary>
        /// Gets the number of tiles the image is split into (horizontal and vertically) for the adaptive histogram equalization.
        /// </summary>
        private int Tiles { get; }

        /// <inheritdoc/>
        protected override void OnFrameApply(ImageFrame<TPixel> source)
        {
            int sourceWidth = source.Width;
            int sourceHeight = source.Height;
            int tileWidth = (int)MathF.Ceiling(sourceWidth / (float)this.Tiles);
            int tileHeight = (int)MathF.Ceiling(sourceHeight / (float)this.Tiles);
            int tileCount = this.Tiles;
            int halfTileWidth = tileWidth / 2;
            int halfTileHeight = tileHeight / 2;
            int luminanceLevels = this.LuminanceLevels;

            // The image is split up into tiles. For each tile the cumulative distribution function will be calculated.
            using (var cdfData = new CdfTileData(this.Configuration, sourceWidth, sourceHeight, this.Tiles, this.Tiles, tileWidth, tileHeight, luminanceLevels))
            {
                cdfData.CalculateLookupTables(source, this);

                var tileYStartPositions = new List<(int y, int cdfY)>();
                int cdfY = 0;
                int yStart = halfTileHeight;
                for (int tile = 0; tile < tileCount - 1; tile++)
                {
                    tileYStartPositions.Add((yStart, cdfY));
                    cdfY++;
                    yStart += tileHeight;
                }

                var operation = new RowIntervalOperation(cdfData, tileYStartPositions, tileWidth, tileHeight, tileCount, halfTileWidth, luminanceLevels, source);
                ParallelRowIterator.IterateRows(
                    this.Configuration,
                    new Rectangle(0, 0, sourceWidth, tileYStartPositions.Count),
                    in operation);

                ref TPixel pixelsBase = ref source.GetPixelReference(0, 0);

                // Fix left column
                ProcessBorderColumn(ref pixelsBase, cdfData, 0, sourceWidth, sourceHeight, this.Tiles, tileHeight, xStart: 0, xEnd: halfTileWidth, luminanceLevels);

                // Fix right column
                int rightBorderStartX = ((this.Tiles - 1) * tileWidth) + halfTileWidth;
                ProcessBorderColumn(ref pixelsBase, cdfData, this.Tiles - 1, sourceWidth, sourceHeight, this.Tiles, tileHeight, xStart: rightBorderStartX, xEnd: sourceWidth, luminanceLevels);

                // Fix top row
                ProcessBorderRow(ref pixelsBase, cdfData, 0, sourceWidth, this.Tiles, tileWidth, yStart: 0, yEnd: halfTileHeight, luminanceLevels);

                // Fix bottom row
                int bottomBorderStartY = ((this.Tiles - 1) * tileHeight) + halfTileHeight;
                ProcessBorderRow(ref pixelsBase, cdfData, this.Tiles - 1, sourceWidth, this.Tiles, tileWidth, yStart: bottomBorderStartY, yEnd: sourceHeight, luminanceLevels);

                // Left top corner
                ProcessCornerTile(ref pixelsBase, cdfData, sourceWidth, 0, 0, xStart: 0, xEnd: halfTileWidth, yStart: 0, yEnd: halfTileHeight, luminanceLevels);

                // Left bottom corner
                ProcessCornerTile(ref pixelsBase, cdfData, sourceWidth, 0, this.Tiles - 1, xStart: 0, xEnd: halfTileWidth, yStart: bottomBorderStartY, yEnd: sourceHeight, luminanceLevels);

                // Right top corner
                ProcessCornerTile(ref pixelsBase, cdfData, sourceWidth, this.Tiles - 1, 0, xStart: rightBorderStartX, xEnd: sourceWidth, yStart: 0, yEnd: halfTileHeight, luminanceLevels);

                // Right bottom corner
                ProcessCornerTile(ref pixelsBase, cdfData, sourceWidth, this.Tiles - 1, this.Tiles - 1, xStart: rightBorderStartX, xEnd: sourceWidth, yStart: bottomBorderStartY, yEnd: sourceHeight, luminanceLevels);
            }
        }

        /// <summary>
        /// Processes the part of a corner tile which was previously left out. It consists of 1 / 4 of a tile and does not need interpolation.
        /// </summary>
        /// <param name="pixelsBase">The output pixels base reference.</param>
        /// <param name="cdfData">The lookup table to remap the grey values.</param>
        /// <param name="sourceWidth">The source image width.</param>
        /// <param name="cdfX">The x-position in the CDF lookup map.</param>
        /// <param name="cdfY">The y-position in the CDF lookup map.</param>
        /// <param name="xStart">X start position.</param>
        /// <param name="xEnd">X end position.</param>
        /// <param name="yStart">Y start position.</param>
        /// <param name="yEnd">Y end position.</param>
        /// <param name="luminanceLevels">
        /// The number of different luminance levels. Typical values are 256 for 8-bit grayscale images
        /// or 65536 for 16-bit grayscale images.
        /// </param>
        private static void ProcessCornerTile(
            ref TPixel pixelsBase,
            CdfTileData cdfData,
            int sourceWidth,
            int cdfX,
            int cdfY,
            int xStart,
            int xEnd,
            int yStart,
            int yEnd,
            int luminanceLevels)
        {
            for (int dy = yStart; dy < yEnd; dy++)
            {
                int dyOffSet = dy * sourceWidth;
                for (int dx = xStart; dx < xEnd; dx++)
                {
                    ref TPixel pixel = ref Unsafe.Add(ref pixelsBase, dyOffSet + dx);
                    float luminanceEqualized = cdfData.RemapGreyValue(cdfX, cdfY, GetLuminance(pixel, luminanceLevels));
                    pixel.FromVector4(new Vector4(luminanceEqualized, luminanceEqualized, luminanceEqualized, pixel.ToVector4().W));
                }
            }
        }

        /// <summary>
        /// Processes a border column of the image which is half the size of the tile width.
        /// </summary>
        /// <param name="pixelBase">The output pixels reference.</param>
        /// <param name="cdfData">The pre-computed lookup tables to remap the grey values for each tiles.</param>
        /// <param name="cdfX">The X index of the lookup table to use.</param>
        /// <param name="sourceWidth">The source image width.</param>
        /// <param name="sourceHeight">The source image height.</param>
        /// <param name="tileCount">The number of vertical tiles.</param>
        /// <param name="tileHeight">The height of a tile.</param>
        /// <param name="xStart">X start position in the image.</param>
        /// <param name="xEnd">X end position of the image.</param>
        /// <param name="luminanceLevels">
        /// The number of different luminance levels. Typical values are 256 for 8-bit grayscale images
        /// or 65536 for 16-bit grayscale images.
        /// </param>
        private static void ProcessBorderColumn(
            ref TPixel pixelBase,
            CdfTileData cdfData,
            int cdfX,
            int sourceWidth,
            int sourceHeight,
            int tileCount,
            int tileHeight,
            int xStart,
            int xEnd,
            int luminanceLevels)
        {
            int halfTileHeight = tileHeight / 2;

            int cdfY = 0;
            int y = halfTileHeight;
            for (int tile = 0; tile < tileCount - 1; tile++)
            {
                int yLimit = Math.Min(y + tileHeight, sourceHeight - 1);
                int tileY = 0;
                for (int dy = y; dy < yLimit; dy++)
                {
                    int dyOffSet = dy * sourceWidth;
                    for (int dx = xStart; dx < xEnd; dx++)
                    {
                        ref TPixel pixel = ref Unsafe.Add(ref pixelBase, dyOffSet + dx);
                        float luminanceEqualized = InterpolateBetweenTwoTiles(pixel, cdfData, cdfX, cdfY, cdfX, cdfY + 1, tileY, tileHeight, luminanceLevels);
                        pixel.FromVector4(new Vector4(luminanceEqualized, luminanceEqualized, luminanceEqualized, pixel.ToVector4().W));
                    }

                    tileY++;
                }

                cdfY++;
                y += tileHeight;
            }
        }

        /// <summary>
        /// Processes a border row of the image which is half of the size of the tile height.
        /// </summary>
        /// <param name="pixelBase">The output pixels base reference.</param>
        /// <param name="cdfData">The pre-computed lookup tables to remap the grey values for each tiles.</param>
        /// <param name="cdfY">The Y index of the lookup table to use.</param>
        /// <param name="sourceWidth">The source image width.</param>
        /// <param name="tileCount">The number of horizontal tiles.</param>
        /// <param name="tileWidth">The width of a tile.</param>
        /// <param name="yStart">Y start position in the image.</param>
        /// <param name="yEnd">Y end position of the image.</param>
        /// <param name="luminanceLevels">
        /// The number of different luminance levels. Typical values are 256 for 8-bit grayscale images
        /// or 65536 for 16-bit grayscale images.
        /// </param>
        private static void ProcessBorderRow(
            ref TPixel pixelBase,
            CdfTileData cdfData,
            int cdfY,
            int sourceWidth,
            int tileCount,
            int tileWidth,
            int yStart,
            int yEnd,
            int luminanceLevels)
        {
            int halfTileWidth = tileWidth / 2;

            int cdfX = 0;
            int x = halfTileWidth;
            for (int tile = 0; tile < tileCount - 1; tile++)
            {
                for (int dy = yStart; dy < yEnd; dy++)
                {
                    int dyOffSet = dy * sourceWidth;
                    int tileX = 0;
                    int xLimit = Math.Min(x + tileWidth, sourceWidth - 1);
                    for (int dx = x; dx < xLimit; dx++)
                    {
                        ref TPixel pixel = ref Unsafe.Add(ref pixelBase, dyOffSet + dx);
                        float luminanceEqualized = InterpolateBetweenTwoTiles(pixel, cdfData, cdfX, cdfY, cdfX + 1, cdfY, tileX, tileWidth, luminanceLevels);
                        pixel.FromVector4(new Vector4(luminanceEqualized, luminanceEqualized, luminanceEqualized, pixel.ToVector4().W));
                        tileX++;
                    }
                }

                cdfX++;
                x += tileWidth;
            }
        }

        /// <summary>
        /// Bilinear interpolation between four adjacent tiles.
        /// </summary>
        /// <param name="sourcePixel">The pixel to remap the grey value from.</param>
        /// <param name="cdfData">The pre-computed lookup tables to remap the grey values for each tiles.</param>
        /// <param name="tileCountX">The number of tiles in the x-direction.</param>
        /// <param name="tileCountY">The number of tiles in the y-direction.</param>
        /// <param name="tileX">X position inside the tile.</param>
        /// <param name="tileY">Y position inside the tile.</param>
        /// <param name="cdfX">X index of the top left lookup table to use.</param>
        /// <param name="cdfY">Y index of the top left lookup table to use.</param>
        /// <param name="tileWidth">Width of one tile in pixels.</param>
        /// <param name="tileHeight">Height of one tile in pixels.</param>
        /// <param name="luminanceLevels">
        /// The number of different luminance levels. Typical values are 256 for 8-bit grayscale images
        /// or 65536 for 16-bit grayscale images.
        /// </param>
        /// <returns>A re-mapped grey value.</returns>
        [MethodImpl(InliningOptions.ShortMethod)]
        private static float InterpolateBetweenFourTiles(
            TPixel sourcePixel,
            CdfTileData cdfData,
            int tileCountX,
            int tileCountY,
            int tileX,
            int tileY,
            int cdfX,
            int cdfY,
            int tileWidth,
            int tileHeight,
            int luminanceLevels)
        {
            int luminance = GetLuminance(sourcePixel, luminanceLevels);
            float tx = tileX / (float)(tileWidth - 1);
            float ty = tileY / (float)(tileHeight - 1);

            int yTop = cdfY;
            int yBottom = Math.Min(tileCountY - 1, yTop + 1);
            int xLeft = cdfX;
            int xRight = Math.Min(tileCountX - 1, xLeft + 1);

            float cdfLeftTopLuminance = cdfData.RemapGreyValue(xLeft, yTop, luminance);
            float cdfRightTopLuminance = cdfData.RemapGreyValue(xRight, yTop, luminance);
            float cdfLeftBottomLuminance = cdfData.RemapGreyValue(xLeft, yBottom, luminance);
            float cdfRightBottomLuminance = cdfData.RemapGreyValue(xRight, yBottom, luminance);
            return BilinearInterpolation(tx, ty, cdfLeftTopLuminance, cdfRightTopLuminance, cdfLeftBottomLuminance, cdfRightBottomLuminance);
        }

        /// <summary>
        /// Linear interpolation between two tiles.
        /// </summary>
        /// <param name="sourcePixel">The pixel to remap the grey value from.</param>
        /// <param name="cdfData">The CDF lookup map.</param>
        /// <param name="tileX1">X position inside the first tile.</param>
        /// <param name="tileY1">Y position inside the first tile.</param>
        /// <param name="tileX2">X position inside the second tile.</param>
        /// <param name="tileY2">Y position inside the second tile.</param>
        /// <param name="tilePos">Position inside the tile.</param>
        /// <param name="tileWidth">Width of the tile.</param>
        /// <param name="luminanceLevels">
        /// The number of different luminance levels. Typical values are 256 for 8-bit grayscale images
        /// or 65536 for 16-bit grayscale images.
        /// </param>
        /// <returns>A re-mapped grey value.</returns>
        [MethodImpl(InliningOptions.ShortMethod)]
        private static float InterpolateBetweenTwoTiles(
            TPixel sourcePixel,
            CdfTileData cdfData,
            int tileX1,
            int tileY1,
            int tileX2,
            int tileY2,
            int tilePos,
            int tileWidth,
            int luminanceLevels)
        {
            int luminance = GetLuminance(sourcePixel, luminanceLevels);
            float tx = tilePos / (float)(tileWidth - 1);

            float cdfLuminance1 = cdfData.RemapGreyValue(tileX1, tileY1, luminance);
            float cdfLuminance2 = cdfData.RemapGreyValue(tileX2, tileY2, luminance);
            return LinearInterpolation(cdfLuminance1, cdfLuminance2, tx);
        }

        /// <summary>
        /// Bilinear interpolation between four tiles.
        /// </summary>
        /// <param name="tx">The interpolation value in x direction in the range of [0, 1].</param>
        /// <param name="ty">The interpolation value in y direction in the range of [0, 1].</param>
        /// <param name="lt">Luminance from top left tile.</param>
        /// <param name="rt">Luminance from right top tile.</param>
        /// <param name="lb">Luminance from left bottom tile.</param>
        /// <param name="rb">Luminance from right bottom tile.</param>
        /// <returns>Interpolated Luminance.</returns>
        [MethodImpl(InliningOptions.ShortMethod)]
        private static float BilinearInterpolation(float tx, float ty, float lt, float rt, float lb, float rb)
            => LinearInterpolation(LinearInterpolation(lt, rt, tx), LinearInterpolation(lb, rb, tx), ty);

        /// <summary>
        /// Linear interpolation between two grey values.
        /// </summary>
        /// <param name="left">The left value.</param>
        /// <param name="right">The right value.</param>
        /// <param name="t">The interpolation value between the two values in the range of [0, 1].</param>
        /// <returns>The interpolated value.</returns>
        [MethodImpl(InliningOptions.ShortMethod)]
        private static float LinearInterpolation(float left, float right, float t)
            => left + ((right - left) * t);

        private readonly struct RowIntervalOperation : IRowIntervalOperation
        {
            private readonly CdfTileData cdfData;
            private readonly List<(int y, int cdfY)> tileYStartPositions;
            private readonly int tileWidth;
            private readonly int tileHeight;
            private readonly int tileCount;
            private readonly int halfTileWidth;
            private readonly int luminanceLevels;
            private readonly ImageFrame<TPixel> source;
            private readonly int sourceWidth;
            private readonly int sourceHeight;

            [MethodImpl(InliningOptions.ShortMethod)]
            public RowIntervalOperation(
                CdfTileData cdfData,
                List<(int y, int cdfY)> tileYStartPositions,
                int tileWidth,
                int tileHeight,
                int tileCount,
                int halfTileWidth,
                int luminanceLevels,
                ImageFrame<TPixel> source)
            {
                this.cdfData = cdfData;
                this.tileYStartPositions = tileYStartPositions;
                this.tileWidth = tileWidth;
                this.tileHeight = tileHeight;
                this.tileCount = tileCount;
                this.halfTileWidth = halfTileWidth;
                this.luminanceLevels = luminanceLevels;
                this.source = source;
                this.sourceWidth = source.Width;
                this.sourceHeight = source.Height;
            }

            /// <inheritdoc/>
            [MethodImpl(InliningOptions.ShortMethod)]
            public void Invoke(in RowInterval rows)
            {
                ref TPixel sourceBase = ref this.source.GetPixelReference(0, 0);

                for (int index = rows.Min; index < rows.Max; index++)
                {
                    (int y, int cdfY) tileYStartPosition = this.tileYStartPositions[index];
                    int y = tileYStartPosition.y;
                    int cdfYY = tileYStartPosition.cdfY;

                    int cdfX = 0;
                    int x = this.halfTileWidth;
                    for (int tile = 0; tile < this.tileCount - 1; tile++)
                    {
                        int tileY = 0;
                        int yEnd = Math.Min(y + this.tileHeight, this.sourceHeight);
                        int xEnd = Math.Min(x + this.tileWidth, this.sourceWidth);
                        for (int dy = y; dy < yEnd; dy++)
                        {
                            int dyOffSet = dy * this.sourceWidth;
                            int tileX = 0;
                            for (int dx = x; dx < xEnd; dx++)
                            {
                                ref TPixel pixel = ref Unsafe.Add(ref sourceBase, dyOffSet + dx);
                                float luminanceEqualized = InterpolateBetweenFourTiles(
                                    pixel,
                                    this.cdfData,
                                    this.tileCount,
                                    this.tileCount,
                                    tileX,
                                    tileY,
                                    cdfX,
                                    cdfYY,
                                    this.tileWidth,
                                    this.tileHeight,
                                    this.luminanceLevels);

                                pixel.FromVector4(new Vector4(luminanceEqualized, luminanceEqualized, luminanceEqualized, pixel.ToVector4().W));
                                tileX++;
                            }

                            tileY++;
                        }

                        cdfX++;
                        x += this.tileWidth;
                    }
                }
            }
        }

        /// <summary>
        /// Contains the results of the cumulative distribution function for all tiles.
        /// </summary>
        private sealed class CdfTileData : IDisposable
        {
            private readonly Configuration configuration;
            private readonly MemoryAllocator memoryAllocator;

            // Used for storing the minimum value for each CDF entry.
            private readonly Buffer2D<int> cdfMinBuffer2D;

            // Used for storing the LUT for each CDF entry.
            private readonly Buffer2D<int> cdfLutBuffer2D;
            private readonly int pixelsInTile;
            private readonly int sourceWidth;
            private readonly int tileWidth;
            private readonly int tileHeight;
            private readonly int luminanceLevels;
            private readonly List<(int y, int cdfY)> tileYStartPositions;

            public CdfTileData(
                Configuration configuration,
                int sourceWidth,
                int sourceHeight,
                int tileCountX,
                int tileCountY,
                int tileWidth,
                int tileHeight,
                int luminanceLevels)
            {
                this.configuration = configuration;
                this.memoryAllocator = configuration.MemoryAllocator;
                this.luminanceLevels = luminanceLevels;
                this.cdfMinBuffer2D = this.memoryAllocator.Allocate2D<int>(tileCountX, tileCountY);
                this.cdfLutBuffer2D = this.memoryAllocator.Allocate2D<int>(tileCountX * luminanceLevels, tileCountY);
                this.sourceWidth = sourceWidth;
                this.tileWidth = tileWidth;
                this.tileHeight = tileHeight;
                this.pixelsInTile = tileWidth * tileHeight;

                // Calculate the start positions and rent buffers.
                this.tileYStartPositions = new List<(int y, int cdfY)>();
                int cdfY = 0;
                for (int y = 0; y < sourceHeight; y += tileHeight)
                {
                    this.tileYStartPositions.Add((y, cdfY));
                    cdfY++;
                }
            }

            public void CalculateLookupTables(ImageFrame<TPixel> source, HistogramEqualizationProcessor<TPixel> processor)
            {
<<<<<<< HEAD
                int sourceWidth = this.sourceWidth;
                int sourceHeight = this.sourceHeight;
                int tileWidth = this.tileWidth;
                int tileHeight = this.tileHeight;
                int luminanceLevels = this.luminanceLevels;

                Parallel.For(
                    0,
                    this.tileYStartPositions.Count,
                    new ParallelOptions { MaxDegreeOfParallelism = this.configuration.MaxDegreeOfParallelism },
                    index =>
                        {
                            int cdfX = 0;
                            int cdfY = this.tileYStartPositions[index].cdfY;
                            int y = this.tileYStartPositions[index].y;
                            int endY = Math.Min(y + tileHeight, sourceHeight);
                            ref TPixel sourceBase = ref source.GetPixelReference(0, 0);
                            ref int cdfMinBase = ref MemoryMarshal.GetReference(this.cdfMinBuffer2D.GetRowSpanUnchecked(cdfY));

                            using (IMemoryOwner<int> histogramBuffer = this.memoryAllocator.Allocate<int>(luminanceLevels))
                            {
                                Span<int> histogram = histogramBuffer.GetSpan();
                                ref int histogramBase = ref MemoryMarshal.GetReference(histogram);

                                for (int x = 0; x < sourceWidth; x += tileWidth)
                                {
                                    histogram.Clear();
                                    ref int cdfBase = ref MemoryMarshal.GetReference(this.GetCdfLutSpan(cdfX, index));

                                    int xlimit = Math.Min(x + tileWidth, sourceWidth);
                                    for (int dy = y; dy < endY; dy++)
                                    {
                                        int dyOffset = dy * sourceWidth;
                                        for (int dx = x; dx < xlimit; dx++)
                                        {
                                            int luminance = GetLuminance(Unsafe.Add(ref sourceBase, dyOffset + dx), luminanceLevels);
                                            histogram[luminance]++;
                                        }
                                    }

                                    if (processor.ClipHistogramEnabled)
                                    {
                                        processor.ClipHistogram(histogram, processor.ClipLimit);
                                    }

                                    Unsafe.Add(ref cdfMinBase, cdfX) = processor.CalculateCdf(ref cdfBase, ref histogramBase, histogram.Length - 1);

                                    cdfX++;
                                }
                            }
                        });
=======
                var operation = new RowIntervalOperation(
                    processor,
                    this.memoryAllocator,
                    this.cdfMinBuffer2D,
                    this.cdfLutBuffer2D,
                    this.tileYStartPositions,
                    this.tileWidth,
                    this.tileHeight,
                    this.luminanceLevels,
                    source);

                ParallelRowIterator.IterateRows(
                    this.configuration,
                    new Rectangle(0, 0, this.sourceWidth, this.tileYStartPositions.Count),
                    in operation);
>>>>>>> 6e82ece8
            }

            [MethodImpl(InliningOptions.ShortMethod)]
            public Span<int> GetCdfLutSpan(int tileX, int tileY) => this.cdfLutBuffer2D.GetRowSpanUnchecked(tileY).Slice(tileX * this.luminanceLevels, this.luminanceLevels);

            /// <summary>
            /// Remaps the grey value with the cdf.
            /// </summary>
            /// <param name="tilesX">The tiles x-position.</param>
            /// <param name="tilesY">The tiles y-position.</param>
            /// <param name="luminance">The original luminance.</param>
            /// <returns>The remapped luminance.</returns>
            [MethodImpl(InliningOptions.ShortMethod)]
            public float RemapGreyValue(int tilesX, int tilesY, int luminance)
            {
                int cdfMin = this.cdfMinBuffer2D[tilesX, tilesY];
                Span<int> cdfSpan = this.GetCdfLutSpan(tilesX, tilesY);
                return (this.pixelsInTile - cdfMin) == 0
                           ? cdfSpan[luminance] / this.pixelsInTile
                           : cdfSpan[luminance] / (float)(this.pixelsInTile - cdfMin);
            }

            public void Dispose()
            {
                this.cdfMinBuffer2D.Dispose();
                this.cdfLutBuffer2D.Dispose();
            }

            private readonly struct RowIntervalOperation : IRowIntervalOperation
            {
                private readonly HistogramEqualizationProcessor<TPixel> processor;
                private readonly MemoryAllocator allocator;
                private readonly Buffer2D<int> cdfMinBuffer2D;
                private readonly Buffer2D<int> cdfLutBuffer2D;
                private readonly List<(int y, int cdfY)> tileYStartPositions;
                private readonly int tileWidth;
                private readonly int tileHeight;
                private readonly int luminanceLevels;
                private readonly ImageFrame<TPixel> source;
                private readonly int sourceWidth;
                private readonly int sourceHeight;

                [MethodImpl(InliningOptions.ShortMethod)]
                public RowIntervalOperation(
                    HistogramEqualizationProcessor<TPixel> processor,
                    MemoryAllocator allocator,
                    Buffer2D<int> cdfMinBuffer2D,
                    Buffer2D<int> cdfLutBuffer2D,
                    List<(int y, int cdfY)> tileYStartPositions,
                    int tileWidth,
                    int tileHeight,
                    int luminanceLevels,
                    ImageFrame<TPixel> source)
                {
                    this.processor = processor;
                    this.allocator = allocator;
                    this.cdfMinBuffer2D = cdfMinBuffer2D;
                    this.cdfLutBuffer2D = cdfLutBuffer2D;
                    this.tileYStartPositions = tileYStartPositions;
                    this.tileWidth = tileWidth;
                    this.tileHeight = tileHeight;
                    this.luminanceLevels = luminanceLevels;
                    this.source = source;
                    this.sourceWidth = source.Width;
                    this.sourceHeight = source.Height;
                }

                /// <inheritdoc/>
                [MethodImpl(InliningOptions.ShortMethod)]
                public void Invoke(in RowInterval rows)
                {
                    ref TPixel sourceBase = ref this.source.GetPixelReference(0, 0);

                    for (int index = rows.Min; index < rows.Max; index++)
                    {
                        int cdfX = 0;
                        int cdfY = this.tileYStartPositions[index].cdfY;
                        int y = this.tileYStartPositions[index].y;
                        int endY = Math.Min(y + this.tileHeight, this.sourceHeight);
                        ref int cdfMinBase = ref MemoryMarshal.GetReference(this.cdfMinBuffer2D.GetRowSpan(cdfY));

                        using IMemoryOwner<int> histogramBuffer = this.allocator.Allocate<int>(this.luminanceLevels);
                        Span<int> histogram = histogramBuffer.GetSpan();
                        ref int histogramBase = ref MemoryMarshal.GetReference(histogram);

                        for (int x = 0; x < this.sourceWidth; x += this.tileWidth)
                        {
                            histogram.Clear();
                            Span<int> cdfLutSpan = this.cdfLutBuffer2D.GetRowSpan(index).Slice(cdfX * this.luminanceLevels, this.luminanceLevels);
                            ref int cdfBase = ref MemoryMarshal.GetReference(cdfLutSpan);

                            int xlimit = Math.Min(x + this.tileWidth, this.sourceWidth);
                            for (int dy = y; dy < endY; dy++)
                            {
                                int dyOffset = dy * this.sourceWidth;
                                for (int dx = x; dx < xlimit; dx++)
                                {
                                    int luminance = GetLuminance(Unsafe.Add(ref sourceBase, dyOffset + dx), this.luminanceLevels);
                                    histogram[luminance]++;
                                }
                            }

                            if (this.processor.ClipHistogramEnabled)
                            {
                                this.processor.ClipHistogram(histogram, this.processor.ClipLimit);
                            }

                            Unsafe.Add(ref cdfMinBase, cdfX) = this.processor.CalculateCdf(ref cdfBase, ref histogramBase, histogram.Length - 1);

                            cdfX++;
                        }
                    }
                }
            }
        }
    }
}<|MERGE_RESOLUTION|>--- conflicted
+++ resolved
@@ -511,59 +511,6 @@
 
             public void CalculateLookupTables(ImageFrame<TPixel> source, HistogramEqualizationProcessor<TPixel> processor)
             {
-<<<<<<< HEAD
-                int sourceWidth = this.sourceWidth;
-                int sourceHeight = this.sourceHeight;
-                int tileWidth = this.tileWidth;
-                int tileHeight = this.tileHeight;
-                int luminanceLevels = this.luminanceLevels;
-
-                Parallel.For(
-                    0,
-                    this.tileYStartPositions.Count,
-                    new ParallelOptions { MaxDegreeOfParallelism = this.configuration.MaxDegreeOfParallelism },
-                    index =>
-                        {
-                            int cdfX = 0;
-                            int cdfY = this.tileYStartPositions[index].cdfY;
-                            int y = this.tileYStartPositions[index].y;
-                            int endY = Math.Min(y + tileHeight, sourceHeight);
-                            ref TPixel sourceBase = ref source.GetPixelReference(0, 0);
-                            ref int cdfMinBase = ref MemoryMarshal.GetReference(this.cdfMinBuffer2D.GetRowSpanUnchecked(cdfY));
-
-                            using (IMemoryOwner<int> histogramBuffer = this.memoryAllocator.Allocate<int>(luminanceLevels))
-                            {
-                                Span<int> histogram = histogramBuffer.GetSpan();
-                                ref int histogramBase = ref MemoryMarshal.GetReference(histogram);
-
-                                for (int x = 0; x < sourceWidth; x += tileWidth)
-                                {
-                                    histogram.Clear();
-                                    ref int cdfBase = ref MemoryMarshal.GetReference(this.GetCdfLutSpan(cdfX, index));
-
-                                    int xlimit = Math.Min(x + tileWidth, sourceWidth);
-                                    for (int dy = y; dy < endY; dy++)
-                                    {
-                                        int dyOffset = dy * sourceWidth;
-                                        for (int dx = x; dx < xlimit; dx++)
-                                        {
-                                            int luminance = GetLuminance(Unsafe.Add(ref sourceBase, dyOffset + dx), luminanceLevels);
-                                            histogram[luminance]++;
-                                        }
-                                    }
-
-                                    if (processor.ClipHistogramEnabled)
-                                    {
-                                        processor.ClipHistogram(histogram, processor.ClipLimit);
-                                    }
-
-                                    Unsafe.Add(ref cdfMinBase, cdfX) = processor.CalculateCdf(ref cdfBase, ref histogramBase, histogram.Length - 1);
-
-                                    cdfX++;
-                                }
-                            }
-                        });
-=======
                 var operation = new RowIntervalOperation(
                     processor,
                     this.memoryAllocator,
@@ -579,7 +526,6 @@
                     this.configuration,
                     new Rectangle(0, 0, this.sourceWidth, this.tileYStartPositions.Count),
                     in operation);
->>>>>>> 6e82ece8
             }
 
             [MethodImpl(InliningOptions.ShortMethod)]
@@ -659,7 +605,7 @@
                         int cdfY = this.tileYStartPositions[index].cdfY;
                         int y = this.tileYStartPositions[index].y;
                         int endY = Math.Min(y + this.tileHeight, this.sourceHeight);
-                        ref int cdfMinBase = ref MemoryMarshal.GetReference(this.cdfMinBuffer2D.GetRowSpan(cdfY));
+                        ref int cdfMinBase = ref MemoryMarshal.GetReference(this.cdfMinBuffer2D.GetRowSpanUnchecked(cdfY));
 
                         using IMemoryOwner<int> histogramBuffer = this.allocator.Allocate<int>(this.luminanceLevels);
                         Span<int> histogram = histogramBuffer.GetSpan();
@@ -668,7 +614,7 @@
                         for (int x = 0; x < this.sourceWidth; x += this.tileWidth)
                         {
                             histogram.Clear();
-                            Span<int> cdfLutSpan = this.cdfLutBuffer2D.GetRowSpan(index).Slice(cdfX * this.luminanceLevels, this.luminanceLevels);
+                            Span<int> cdfLutSpan = this.cdfLutBuffer2D.GetRowSpanUnchecked(index).Slice(cdfX * this.luminanceLevels, this.luminanceLevels);
                             ref int cdfBase = ref MemoryMarshal.GetReference(cdfLutSpan);
 
                             int xlimit = Math.Min(x + this.tileWidth, this.sourceWidth);
