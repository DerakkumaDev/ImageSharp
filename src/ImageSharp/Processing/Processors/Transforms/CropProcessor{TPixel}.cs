--- conflicted
+++ resolved
@@ -40,11 +40,9 @@
 
     /// <inheritdoc/>
     protected override Size GetDestinationSize() => new(this.cropRectangle.Width, this.cropRectangle.Height);
-<<<<<<< HEAD
 
+    /// <inheritdoc/>
     protected override Matrix4x4 GetTransformMatrix() => this.transformMatrix;
-=======
->>>>>>> 21674750
 
     /// <inheritdoc/>
     protected override void OnFrameApply(ImageFrame<TPixel> source, ImageFrame<TPixel> destination)
