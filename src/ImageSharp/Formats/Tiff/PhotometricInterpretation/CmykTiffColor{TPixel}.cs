// Copyright (c) Six Labors.
// Licensed under the Six Labors Split License.

<<<<<<< HEAD
using System.Numerics;
using SixLabors.ImageSharp.ColorSpaces;
using SixLabors.ImageSharp.ColorSpaces.Conversion;
using SixLabors.ImageSharp.Formats.Tiff.Compression;
=======
using SixLabors.ImageSharp.ColorProfiles;
>>>>>>> 5c281290
using SixLabors.ImageSharp.Memory;
using SixLabors.ImageSharp.PixelFormats;

namespace SixLabors.ImageSharp.Formats.Tiff.PhotometricInterpretation;

internal class CmykTiffColor<TPixel> : TiffBaseColorDecoder<TPixel>
    where TPixel : unmanaged, IPixel<TPixel>
{
    private static readonly ColorProfileConverter ColorProfileConverter = new();
    private const float Inv255 = 1f / 255f;

    private readonly TiffDecoderCompressionType compression;

    public CmykTiffColor(TiffDecoderCompressionType compression) => this.compression = compression;

    /// <inheritdoc/>
    public override void Decode(ReadOnlySpan<byte> data, Buffer2D<TPixel> pixels, int left, int top, int width, int height)
    {
        int offset = 0;

        if (this.compression == TiffDecoderCompressionType.Jpeg)
        {
            for (int y = top; y < top + height; y++)
            {
                Span<TPixel> pixelRow = pixels.DangerousGetRowSpan(y).Slice(left, width);
                for (int x = 0; x < pixelRow.Length; x++)
                {
                    color.FromVector4(new Vector4(data[offset] * Inv255, data[offset + 1] * Inv255, data[offset + 2] * Inv255, 1.0f));
                    pixelRow[x] = color;

                    offset += 3;
                }
            }

            return;
        }

        for (int y = top; y < top + height; y++)
        {
            Span<TPixel> pixelRow = pixels.DangerousGetRowSpan(y).Slice(left, width);
            for (int x = 0; x < pixelRow.Length; x++)
            {
                Cmyk cmyk = new(data[offset] * Inv255, data[offset + 1] * Inv255, data[offset + 2] * Inv255, data[offset + 3] * Inv255);
                Rgb rgb = ColorProfileConverter.Convert<Cmyk, Rgb>(in cmyk);
                pixelRow[x] = TPixel.FromScaledVector4(new(rgb.R, rgb.G, rgb.B, 1.0f));

                offset += 4;
            }
        }
    }
}<|MERGE_RESOLUTION|>--- conflicted
+++ resolved
@@ -1,14 +1,9 @@
 // Copyright (c) Six Labors.
 // Licensed under the Six Labors Split License.
 
-<<<<<<< HEAD
 using System.Numerics;
-using SixLabors.ImageSharp.ColorSpaces;
-using SixLabors.ImageSharp.ColorSpaces.Conversion;
+using SixLabors.ImageSharp.ColorProfiles;
 using SixLabors.ImageSharp.Formats.Tiff.Compression;
-=======
-using SixLabors.ImageSharp.ColorProfiles;
->>>>>>> 5c281290
 using SixLabors.ImageSharp.Memory;
 using SixLabors.ImageSharp.PixelFormats;
 
@@ -36,8 +31,7 @@
                 Span<TPixel> pixelRow = pixels.DangerousGetRowSpan(y).Slice(left, width);
                 for (int x = 0; x < pixelRow.Length; x++)
                 {
-                    color.FromVector4(new Vector4(data[offset] * Inv255, data[offset + 1] * Inv255, data[offset + 2] * Inv255, 1.0f));
-                    pixelRow[x] = color;
+                    pixelRow[x] = TPixel.FromVector4(new Vector4(data[offset] * Inv255, data[offset + 1] * Inv255, data[offset + 2] * Inv255, 1.0f));
 
                     offset += 3;
                 }
