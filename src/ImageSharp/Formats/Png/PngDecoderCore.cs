--- conflicted
+++ resolved
@@ -122,15 +122,13 @@
     private readonly PngCrcChunkHandling pngCrcChunkHandling;
 
     /// <summary>
-<<<<<<< HEAD
     /// A reusable Crc32 hashing instance.
     /// </summary>
     private readonly Crc32 crc32 = new();
-=======
+    
     /// The maximum memory in bytes that a zTXt, sPLT, iTXt, iCCP, or unknown chunk can occupy when decompressed.
     /// </summary>
     private readonly int maxUncompressedLength;
->>>>>>> 3f22857a
 
     /// <summary>
     /// Initializes a new instance of the <see cref="PngDecoderCore"/> class.
