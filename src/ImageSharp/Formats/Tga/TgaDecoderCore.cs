--- conflicted
+++ resolved
@@ -826,11 +826,7 @@
                     int bufferIdx = uncompressedPixels * bytesPerPixel;
                     for (int i = 0; i < runLength + 1; i++, uncompressedPixels++)
                     {
-<<<<<<< HEAD
-                        pixel.AsSpan().CopyTo(buffer[bufferIdx..]);
-=======
-                        pixel.CopyTo(buffer.Slice(bufferIdx));
->>>>>>> af9bfe51
+                        pixel.CopyTo(buffer[bufferIdx..]);
                         bufferIdx += bytesPerPixel;
                     }
                 }
@@ -841,18 +837,13 @@
                     int bufferIdx = uncompressedPixels * bytesPerPixel;
                     for (int i = 0; i < runLength + 1; i++, uncompressedPixels++)
                     {
-<<<<<<< HEAD
-                        this.currentStream.Read(pixel, 0, bytesPerPixel);
-                        pixel.AsSpan().CopyTo(buffer[bufferIdx..]);
-=======
                         int bytesRead = this.currentStream.Read(pixel, 0, bytesPerPixel);
                         if (bytesRead != bytesPerPixel)
                         {
                             TgaThrowHelper.ThrowInvalidImageContentException("Not enough data to read a pixel from the stream");
                         }
 
-                        pixel.CopyTo(buffer.Slice(bufferIdx));
->>>>>>> af9bfe51
+                        pixel.CopyTo(buffer[bufferIdx..]);
                         bufferIdx += bytesPerPixel;
                     }
                 }
